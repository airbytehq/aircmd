--- conflicted
+++ resolved
@@ -13,13 +13,9 @@
 import dagger
 from dagger import CacheSharingMode, CacheVolume, Container, Directory, File
 
-<<<<<<< HEAD
-from ..models.base import GlobalSettings, Pipeline
-from .pipelines import get_file_contents, get_repo_dir, with_exit_code
-=======
 from ..models.base import GlobalSettings, PipelineContext
 from .pipelines import get_file_contents, get_repo_dir
->>>>>>> 3473386e
+
 from .strings import slugify
 
 
@@ -344,13 +340,6 @@
     docker_cli = with_docker_cli(pipeline, settings, docker_service_name=docker_service_name).with_mounted_file(tar_name, tar_file)
 
     # Remove a previously existing image with the same tag if any.
-<<<<<<< HEAD
-    docker_image_rm_exit_code = await with_exit_code(
-        docker_cli.with_env_variable("CACHEBUSTER", tar_name).with_exec(["docker", "image", "rm", image_tag])
-    )
-    if docker_image_rm_exit_code == 0:
-        print(f"Removed an existing image tagged {image_tag}")
-=======
     try:
         await (
             docker_cli
@@ -361,7 +350,7 @@
         pass
     else:
         context.logger.info(f"Removed an existing image tagged {image_tag}")
->>>>>>> 3473386e
+
     image_load_output = await docker_cli.with_exec(["docker", "load", "--input", tar_name]).stdout()
     print(image_load_output)
     # Not tagged images only have a sha256 id the load output shares.
